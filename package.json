--- conflicted
+++ resolved
@@ -23,10 +23,7 @@
     "axios": "^1.3.3",
     "crypto": "^1.0.1",
     "dayjs": "^1.11.7",
-<<<<<<< HEAD
-=======
     "eventsource-parser": "^0.1.0",
->>>>>>> 65da4653
     "formidable": "^2.1.1",
     "framer-motion": "^9.0.6",
     "hyperdown": "^2.4.29",

.waitingAnimation::after {
  display: inline-block;
  content: '';
  width: 4px;
  height: 14px;
  transform: translate(4px, 2px) scaleY(1.3);
  background-color: rgba(0, 0, 0, 0.7);
  animation: blink 0.6s infinite;
}
.animation {
  :last-child::after {
    display: inline-block;
    content: '';
    width: 4px;
    height: 14px;
    transform: translate(4px, 2px) scaleY(1.3);
    background-color: rgba(0, 0, 0, 0.7);
    animation: blink 0.6s infinite;
  }
}
@keyframes blink {
  from,
  to {
    opacity: 0;
  }
  50% {
    opacity: 1;
  }
}
<<<<<<< HEAD

.markdown > *:first-child {
  margin-top: 0 !important;
}
.markdown > *:last-child {
  margin-bottom: 0 !important;
}
.markdown a.absent {
  color: #cc0000;
}
.markdown a.anchor {
  bottom: 0;
  cursor: pointer;
  display: block;
  left: 0;
  margin-left: -30px;
  padding-left: 30px;
  position: absolute;
  top: 0;
}
.markdown h1,
.markdown h2,
.markdown h3,
.markdown h4,
.markdown h5,
.markdown h6 {
  cursor: text;
  font-weight: bold;
  margin: 20px 0 10px;
  padding: 0;
  position: relative;
}
.markdown h1 .mini-icon-link,
.markdown h2 .mini-icon-link,
.markdown h3 .mini-icon-link,
.markdown h4 .mini-icon-link,
.markdown h5 .mini-icon-link,
.markdown h6 .mini-icon-link {
  color: #000000;
  display: none;
}
.markdown h1:hover a.anchor,
.markdown h2:hover a.anchor,
.markdown h3:hover a.anchor,
.markdown h4:hover a.anchor,
.markdown h5:hover a.anchor,
.markdown h6:hover a.anchor {
  line-height: 1;
  margin-left: -22px;
  padding-left: 0;
  text-decoration: none;
  top: 15%;
}
.markdown h1:hover a.anchor .mini-icon-link,
.markdown h2:hover a.anchor .mini-icon-link,
.markdown h3:hover a.anchor .mini-icon-link,
.markdown h4:hover a.anchor .mini-icon-link,
.markdown h5:hover a.anchor .mini-icon-link,
.markdown h6:hover a.anchor .mini-icon-link {
  display: inline-block;
}
.markdown h1 tt,
.markdown h1 code,
.markdown h2 tt,
.markdown h2 code,
.markdown h3 tt,
.markdown h3 code,
.markdown h4 tt,
.markdown h4 code,
.markdown h5 tt,
.markdown h5 code,
.markdown h6 tt,
.markdown h6 code {
  font-size: inherit;
}
.markdown h1 {
  color: #000000;
  font-size: 28px;
}
.markdown h2 {
  color: #000000;
  font-size: 24px;
}
.markdown h3 {
  font-size: 18px;
}
.markdown h4 {
  font-size: 16px;
}
.markdown h5 {
  font-size: 14px;
}
.markdown h6 {
  color: #777777;
  font-size: 14px;
}
.markdown p,
.markdown blockquote,
.markdown ul,
.markdown ol,
.markdown dl,
.markdown table,
.markdown pre {
  margin: 15px 0;
}
.markdown hr {
  background: url('https://a248.e.akamai.net/assets.github.com/assets/primer/markdown/dirty-shade-350cca8f57223ebd53603021b2e670f4f319f1b7.png')
    repeat-x scroll 0 0 transparent;
  border: 0 none;
  color: #cccccc;
  height: 4px;
  padding: 0;
}
.markdown > h2:first-child,
.markdown > h1:first-child,
.markdown > h1:first-child + h2,
.markdown > h3:first-child,
.markdown > h4:first-child,
.markdown > h5:first-child,
.markdown > h6:first-child {
  margin-top: 0;
  padding-top: 0;
}
.markdown a:first-child h1,
.markdown a:first-child h2,
.markdown a:first-child h3,
.markdown a:first-child h4,
.markdown a:first-child h5,
.markdown a:first-child h6 {
  margin-top: 0;
  padding-top: 0;
}
.markdown h1 + p,
.markdown h2 + p,
.markdown h3 + p,
.markdown h4 + p,
.markdown h5 + p,
.markdown h6 + p {
  margin-top: 0;
}
.markdown li p.first {
  display: inline-block;
}
.markdown ul,
.markdown ol {
  padding-left: 30px;
}
.markdown ul.no-list,
.markdown ol.no-list {
  list-style-type: none;
  padding: 0;
}
.markdown ul li > *:first-child,
.markdown ol li > *:first-child {
  margin-top: 0;
}
.markdown ul ul,
.markdown ul ol,
.markdown ol ol,
.markdown ol ul {
  margin-bottom: 0;
}
.markdown dl {
  padding: 0;
}
.markdown dl dt {
  font-size: 14px;
  font-style: italic;
  font-weight: bold;
  margin: 15px 0 5px;
  padding: 0;
}
.markdown dl dt:first-child {
  padding: 0;
}
.markdown dl dt > *:first-child {
  margin-top: 0;
}
.markdown dl dt > *:last-child {
  margin-bottom: 0;
}
.markdown dl dd {
  margin: 0 0 15px;
  padding: 0 15px;
}
.markdown dl dd > *:first-child {
  margin-top: 0;
}
.markdown dl dd > *:last-child {
  margin-bottom: 0;
}
.markdown blockquote {
  border-left: 4px solid #dddddd;
  color: #777777;
  padding: 0 15px;
}
.markdown blockquote > *:first-child {
  margin-top: 0;
}
.markdown blockquote > *:last-child {
  margin-bottom: 0;
}
.markdown table th {
  font-weight: bold;
}
.markdown table th,
.markdown table td {
  border: 1px solid #cccccc;
  padding: 6px 13px;
}
.markdown table tr {
  background-color: #ffffff;
  border-top: 1px solid #cccccc;
}
.markdown table tr:nth-child(2n) {
  background-color: #f0f0f0;
}
.markdown img {
  max-width: 100%;
}
.markdown span.frame {
  display: block;
  overflow: hidden;
}
.markdown span.frame > span {
  border: 1px solid #dddddd;
  display: block;
  float: left;
  margin: 13px 0 0;
  overflow: hidden;
  padding: 7px;
  width: auto;
}
.markdown span.frame span img {
  display: block;
  float: left;
}
.markdown span.frame span span {
  clear: both;
  color: #333333;
  display: block;
  padding: 5px 0 0;
}
.markdown span.align-center {
  clear: both;
  display: block;
  overflow: hidden;
}
.markdown span.align-center > span {
  display: block;
  margin: 13px auto 0;
  overflow: hidden;
  text-align: center;
}
.markdown span.align-center span img {
  margin: 0 auto;
  text-align: center;
}
.markdown span.align-right {
  clear: both;
  display: block;
  overflow: hidden;
}
.markdown span.align-right > span {
  display: block;
  margin: 13px 0 0;
  overflow: hidden;
  text-align: right;
}
.markdown span.align-right span img {
  margin: 0;
  text-align: right;
}
.markdown span.float-left {
  display: block;
  float: left;
  margin-right: 13px;
  overflow: hidden;
}
.markdown span.float-left span {
  margin: 13px 0 0;
}
.markdown span.float-right {
  display: block;
  float: right;
  margin-left: 13px;
  overflow: hidden;
}
.markdown span.float-right > span {
  display: block;
  margin: 13px auto 0;
  overflow: hidden;
  text-align: right;
}
.markdown code,
.markdown tt {
  background-color: #f0f0f0;
  border: 1px solid #eaeaea;
  border-radius: 3px 3px 3px 3px;
  margin: 0 2px;
  padding: 0 5px;
}
.markdown pre > code {
  background: none repeat scroll 0 0 transparent;
  border: medium none;
  margin: 0;
  padding: 0;
  white-space: pre;
}
.markdown .highlight pre,
.markdown pre {
  background-color: #f0f0f0;
  border: 1px solid #cccccc;
  border-radius: 3px 3px 3px 3px;
  font-size: 13px;
  line-height: 19px;
  overflow: auto;
  padding: 6px 10px;
}
.markdown pre code,
.markdown pre tt {
  background-color: transparent;
  border: medium none;
}
.markdown {
  font-size: 14px;
  line-height: 1.6;
  letter-spacing: 0.5px;
  text-align: justify;
=======
>>>>>>> 65da4653

.markdown > *:first-child {
  margin-top: 0 !important;
}
.markdown > *:last-child {
  margin-bottom: 0 !important;
}
.markdown a.absent {
  color: #cc0000;
}
.markdown a.anchor {
  bottom: 0;
  cursor: pointer;
  display: block;
  left: 0;
  margin-left: -30px;
  padding-left: 30px;
  position: absolute;
  top: 0;
}
.markdown h1,
.markdown h2,
.markdown h3,
.markdown h4,
.markdown h5,
.markdown h6 {
  cursor: text;
  font-weight: bold;
  margin: 20px 0 10px;
  padding: 0;
  position: relative;
}
.markdown h1 .mini-icon-link,
.markdown h2 .mini-icon-link,
.markdown h3 .mini-icon-link,
.markdown h4 .mini-icon-link,
.markdown h5 .mini-icon-link,
.markdown h6 .mini-icon-link {
  color: #000000;
  display: none;
}
.markdown h1:hover a.anchor,
.markdown h2:hover a.anchor,
.markdown h3:hover a.anchor,
.markdown h4:hover a.anchor,
.markdown h5:hover a.anchor,
.markdown h6:hover a.anchor {
  line-height: 1;
  margin-left: -22px;
  padding-left: 0;
  text-decoration: none;
  top: 15%;
}
.markdown h1:hover a.anchor .mini-icon-link,
.markdown h2:hover a.anchor .mini-icon-link,
.markdown h3:hover a.anchor .mini-icon-link,
.markdown h4:hover a.anchor .mini-icon-link,
.markdown h5:hover a.anchor .mini-icon-link,
.markdown h6:hover a.anchor .mini-icon-link {
  display: inline-block;
}
.markdown h1 tt,
.markdown h1 code,
.markdown h2 tt,
.markdown h2 code,
.markdown h3 tt,
.markdown h3 code,
.markdown h4 tt,
.markdown h4 code,
.markdown h5 tt,
.markdown h5 code,
.markdown h6 tt,
.markdown h6 code {
  font-size: inherit;
}
.markdown h1 {
  color: #000000;
  font-size: 28px;
}
.markdown h2 {
  color: #000000;
  font-size: 24px;
}
.markdown h3 {
  font-size: 18px;
}
.markdown h4 {
  font-size: 16px;
}
.markdown h5 {
  font-size: 14px;
}
.markdown h6 {
  color: #777777;
  font-size: 14px;
}
.markdown p,
.markdown blockquote,
.markdown ul,
.markdown ol,
.markdown dl,
.markdown table,
.markdown pre {
  margin: 15px 0;
}
.markdown hr {
  background: url('https://a248.e.akamai.net/assets.github.com/assets/primer/markdown/dirty-shade-350cca8f57223ebd53603021b2e670f4f319f1b7.png')
    repeat-x scroll 0 0 transparent;
  border: 0 none;
  color: #cccccc;
  height: 4px;
  padding: 0;
}
.markdown > h2:first-child,
.markdown > h1:first-child,
.markdown > h1:first-child + h2,
.markdown > h3:first-child,
.markdown > h4:first-child,
.markdown > h5:first-child,
.markdown > h6:first-child {
  margin-top: 0;
  padding-top: 0;
}
.markdown a:first-child h1,
.markdown a:first-child h2,
.markdown a:first-child h3,
.markdown a:first-child h4,
.markdown a:first-child h5,
.markdown a:first-child h6 {
  margin-top: 0;
  padding-top: 0;
}
.markdown h1 + p,
.markdown h2 + p,
.markdown h3 + p,
.markdown h4 + p,
.markdown h5 + p,
.markdown h6 + p {
  margin-top: 0;
}
.markdown li p.first {
  display: inline-block;
}
.markdown ul,
.markdown ol {
  padding-left: 30px;
}
.markdown ul.no-list,
.markdown ol.no-list {
  list-style-type: none;
  padding: 0;
}
.markdown ul li > *:first-child,
.markdown ol li > *:first-child {
  margin-top: 0;
}
.markdown ul ul,
.markdown ul ol,
.markdown ol ol,
.markdown ol ul {
  margin-bottom: 0;
}
.markdown dl {
  padding: 0;
}
.markdown dl dt {
  font-size: 14px;
  font-style: italic;
  font-weight: bold;
  margin: 15px 0 5px;
  padding: 0;
}
.markdown dl dt:first-child {
  padding: 0;
}
.markdown dl dt > *:first-child {
  margin-top: 0;
}
.markdown dl dt > *:last-child {
  margin-bottom: 0;
}
.markdown dl dd {
  margin: 0 0 15px;
  padding: 0 15px;
}
.markdown dl dd > *:first-child {
  margin-top: 0;
}
.markdown dl dd > *:last-child {
  margin-bottom: 0;
}
.markdown blockquote {
  border-left: 4px solid #dddddd;
  color: #777777;
  padding: 0 15px;
}
.markdown blockquote > *:first-child {
  margin-top: 0;
}
.markdown blockquote > *:last-child {
  margin-bottom: 0;
}
.markdown table th {
  font-weight: bold;
}
.markdown table th,
.markdown table td {
  border: 1px solid #cccccc;
  padding: 6px 13px;
}
.markdown table tr {
  background-color: #ffffff;
  border-top: 1px solid #cccccc;
}
.markdown table tr:nth-child(2n) {
  background-color: #f0f0f0;
}
.markdown img {
  max-width: 100%;
}
.markdown span.frame {
  display: block;
  overflow: hidden;
}
.markdown span.frame > span {
  border: 1px solid #dddddd;
  display: block;
  float: left;
  margin: 13px 0 0;
  overflow: hidden;
  padding: 7px;
  width: auto;
}
.markdown span.frame span img {
  display: block;
  float: left;
}
.markdown span.frame span span {
  clear: both;
  color: #333333;
  display: block;
  padding: 5px 0 0;
}
.markdown span.align-center {
  clear: both;
  display: block;
  overflow: hidden;
}
.markdown span.align-center > span {
  display: block;
  margin: 13px auto 0;
  overflow: hidden;
  text-align: center;
}
.markdown span.align-center span img {
  margin: 0 auto;
  text-align: center;
}
.markdown span.align-right {
  clear: both;
  display: block;
  overflow: hidden;
}
.markdown span.align-right > span {
  display: block;
  margin: 13px 0 0;
  overflow: hidden;
  text-align: right;
}
.markdown span.align-right span img {
  margin: 0;
  text-align: right;
}
.markdown span.float-left {
  display: block;
  float: left;
  margin-right: 13px;
  overflow: hidden;
}
.markdown span.float-left span {
  margin: 13px 0 0;
}
.markdown span.float-right {
  display: block;
  float: right;
  margin-left: 13px;
  overflow: hidden;
}
.markdown span.float-right > span {
  display: block;
  margin: 13px auto 0;
  overflow: hidden;
  text-align: right;
}
.markdown code,
.markdown tt {
  background-color: #f0f0f0;
  border: 1px solid #eaeaea;
  border-radius: 3px 3px 3px 3px;
  margin: 0 2px;
  padding: 0 5px;
}
.markdown pre > code {
  background: none repeat scroll 0 0 transparent;
  border: medium none;
  margin: 0;
  padding: 0;
  white-space: pre;
}
.markdown .highlight pre,
.markdown pre {
  background-color: #f0f0f0;
  border: 1px solid #cccccc;
  border-radius: 3px 3px 3px 3px;
  font-size: 13px;
  line-height: 19px;
  overflow: auto;
  padding: 6px 10px;
}
.markdown pre code,
.markdown pre tt {
  background-color: transparent;
  border: medium none;
}
.markdown {
  font-size: 14px;
  line-height: 1.6;
  letter-spacing: 0.5px;
  text-align: justify;
  word-break: break-all;
  pre {
    display: block;
    width: 100%;
    padding: 15px;
    margin: 0;
    border: none;
    border-radius: 0;
    background-color: #222 !important;
    overflow-x: auto;
  }

  pre code {
<<<<<<< HEAD
    background-color: #222;
=======
    background-color: #222 !important;
>>>>>>> 65da4653
    color: #fff;
    width: 100%;
    font-family: 'Söhne,ui-sans-serif,system-ui,-apple-system,Segoe UI,Roboto,Ubuntu,Cantarell,Noto Sans,sans-serif,Helvetica Neue,Arial,Apple Color Emoji,Segoe UI Emoji,Segoe UI Symbol,Noto Color Emoji';
  }

  a {
    text-decoration: underline;
    color: var(--chakra-colors-blue-600);
  }
}<|MERGE_RESOLUTION|>--- conflicted
+++ resolved
@@ -27,338 +27,6 @@
     opacity: 1;
   }
 }
-<<<<<<< HEAD
-
-.markdown > *:first-child {
-  margin-top: 0 !important;
-}
-.markdown > *:last-child {
-  margin-bottom: 0 !important;
-}
-.markdown a.absent {
-  color: #cc0000;
-}
-.markdown a.anchor {
-  bottom: 0;
-  cursor: pointer;
-  display: block;
-  left: 0;
-  margin-left: -30px;
-  padding-left: 30px;
-  position: absolute;
-  top: 0;
-}
-.markdown h1,
-.markdown h2,
-.markdown h3,
-.markdown h4,
-.markdown h5,
-.markdown h6 {
-  cursor: text;
-  font-weight: bold;
-  margin: 20px 0 10px;
-  padding: 0;
-  position: relative;
-}
-.markdown h1 .mini-icon-link,
-.markdown h2 .mini-icon-link,
-.markdown h3 .mini-icon-link,
-.markdown h4 .mini-icon-link,
-.markdown h5 .mini-icon-link,
-.markdown h6 .mini-icon-link {
-  color: #000000;
-  display: none;
-}
-.markdown h1:hover a.anchor,
-.markdown h2:hover a.anchor,
-.markdown h3:hover a.anchor,
-.markdown h4:hover a.anchor,
-.markdown h5:hover a.anchor,
-.markdown h6:hover a.anchor {
-  line-height: 1;
-  margin-left: -22px;
-  padding-left: 0;
-  text-decoration: none;
-  top: 15%;
-}
-.markdown h1:hover a.anchor .mini-icon-link,
-.markdown h2:hover a.anchor .mini-icon-link,
-.markdown h3:hover a.anchor .mini-icon-link,
-.markdown h4:hover a.anchor .mini-icon-link,
-.markdown h5:hover a.anchor .mini-icon-link,
-.markdown h6:hover a.anchor .mini-icon-link {
-  display: inline-block;
-}
-.markdown h1 tt,
-.markdown h1 code,
-.markdown h2 tt,
-.markdown h2 code,
-.markdown h3 tt,
-.markdown h3 code,
-.markdown h4 tt,
-.markdown h4 code,
-.markdown h5 tt,
-.markdown h5 code,
-.markdown h6 tt,
-.markdown h6 code {
-  font-size: inherit;
-}
-.markdown h1 {
-  color: #000000;
-  font-size: 28px;
-}
-.markdown h2 {
-  color: #000000;
-  font-size: 24px;
-}
-.markdown h3 {
-  font-size: 18px;
-}
-.markdown h4 {
-  font-size: 16px;
-}
-.markdown h5 {
-  font-size: 14px;
-}
-.markdown h6 {
-  color: #777777;
-  font-size: 14px;
-}
-.markdown p,
-.markdown blockquote,
-.markdown ul,
-.markdown ol,
-.markdown dl,
-.markdown table,
-.markdown pre {
-  margin: 15px 0;
-}
-.markdown hr {
-  background: url('https://a248.e.akamai.net/assets.github.com/assets/primer/markdown/dirty-shade-350cca8f57223ebd53603021b2e670f4f319f1b7.png')
-    repeat-x scroll 0 0 transparent;
-  border: 0 none;
-  color: #cccccc;
-  height: 4px;
-  padding: 0;
-}
-.markdown > h2:first-child,
-.markdown > h1:first-child,
-.markdown > h1:first-child + h2,
-.markdown > h3:first-child,
-.markdown > h4:first-child,
-.markdown > h5:first-child,
-.markdown > h6:first-child {
-  margin-top: 0;
-  padding-top: 0;
-}
-.markdown a:first-child h1,
-.markdown a:first-child h2,
-.markdown a:first-child h3,
-.markdown a:first-child h4,
-.markdown a:first-child h5,
-.markdown a:first-child h6 {
-  margin-top: 0;
-  padding-top: 0;
-}
-.markdown h1 + p,
-.markdown h2 + p,
-.markdown h3 + p,
-.markdown h4 + p,
-.markdown h5 + p,
-.markdown h6 + p {
-  margin-top: 0;
-}
-.markdown li p.first {
-  display: inline-block;
-}
-.markdown ul,
-.markdown ol {
-  padding-left: 30px;
-}
-.markdown ul.no-list,
-.markdown ol.no-list {
-  list-style-type: none;
-  padding: 0;
-}
-.markdown ul li > *:first-child,
-.markdown ol li > *:first-child {
-  margin-top: 0;
-}
-.markdown ul ul,
-.markdown ul ol,
-.markdown ol ol,
-.markdown ol ul {
-  margin-bottom: 0;
-}
-.markdown dl {
-  padding: 0;
-}
-.markdown dl dt {
-  font-size: 14px;
-  font-style: italic;
-  font-weight: bold;
-  margin: 15px 0 5px;
-  padding: 0;
-}
-.markdown dl dt:first-child {
-  padding: 0;
-}
-.markdown dl dt > *:first-child {
-  margin-top: 0;
-}
-.markdown dl dt > *:last-child {
-  margin-bottom: 0;
-}
-.markdown dl dd {
-  margin: 0 0 15px;
-  padding: 0 15px;
-}
-.markdown dl dd > *:first-child {
-  margin-top: 0;
-}
-.markdown dl dd > *:last-child {
-  margin-bottom: 0;
-}
-.markdown blockquote {
-  border-left: 4px solid #dddddd;
-  color: #777777;
-  padding: 0 15px;
-}
-.markdown blockquote > *:first-child {
-  margin-top: 0;
-}
-.markdown blockquote > *:last-child {
-  margin-bottom: 0;
-}
-.markdown table th {
-  font-weight: bold;
-}
-.markdown table th,
-.markdown table td {
-  border: 1px solid #cccccc;
-  padding: 6px 13px;
-}
-.markdown table tr {
-  background-color: #ffffff;
-  border-top: 1px solid #cccccc;
-}
-.markdown table tr:nth-child(2n) {
-  background-color: #f0f0f0;
-}
-.markdown img {
-  max-width: 100%;
-}
-.markdown span.frame {
-  display: block;
-  overflow: hidden;
-}
-.markdown span.frame > span {
-  border: 1px solid #dddddd;
-  display: block;
-  float: left;
-  margin: 13px 0 0;
-  overflow: hidden;
-  padding: 7px;
-  width: auto;
-}
-.markdown span.frame span img {
-  display: block;
-  float: left;
-}
-.markdown span.frame span span {
-  clear: both;
-  color: #333333;
-  display: block;
-  padding: 5px 0 0;
-}
-.markdown span.align-center {
-  clear: both;
-  display: block;
-  overflow: hidden;
-}
-.markdown span.align-center > span {
-  display: block;
-  margin: 13px auto 0;
-  overflow: hidden;
-  text-align: center;
-}
-.markdown span.align-center span img {
-  margin: 0 auto;
-  text-align: center;
-}
-.markdown span.align-right {
-  clear: both;
-  display: block;
-  overflow: hidden;
-}
-.markdown span.align-right > span {
-  display: block;
-  margin: 13px 0 0;
-  overflow: hidden;
-  text-align: right;
-}
-.markdown span.align-right span img {
-  margin: 0;
-  text-align: right;
-}
-.markdown span.float-left {
-  display: block;
-  float: left;
-  margin-right: 13px;
-  overflow: hidden;
-}
-.markdown span.float-left span {
-  margin: 13px 0 0;
-}
-.markdown span.float-right {
-  display: block;
-  float: right;
-  margin-left: 13px;
-  overflow: hidden;
-}
-.markdown span.float-right > span {
-  display: block;
-  margin: 13px auto 0;
-  overflow: hidden;
-  text-align: right;
-}
-.markdown code,
-.markdown tt {
-  background-color: #f0f0f0;
-  border: 1px solid #eaeaea;
-  border-radius: 3px 3px 3px 3px;
-  margin: 0 2px;
-  padding: 0 5px;
-}
-.markdown pre > code {
-  background: none repeat scroll 0 0 transparent;
-  border: medium none;
-  margin: 0;
-  padding: 0;
-  white-space: pre;
-}
-.markdown .highlight pre,
-.markdown pre {
-  background-color: #f0f0f0;
-  border: 1px solid #cccccc;
-  border-radius: 3px 3px 3px 3px;
-  font-size: 13px;
-  line-height: 19px;
-  overflow: auto;
-  padding: 6px 10px;
-}
-.markdown pre code,
-.markdown pre tt {
-  background-color: transparent;
-  border: medium none;
-}
-.markdown {
-  font-size: 14px;
-  line-height: 1.6;
-  letter-spacing: 0.5px;
-  text-align: justify;
-=======
->>>>>>> 65da4653
 
 .markdown > *:first-child {
   margin-top: 0 !important;
@@ -701,11 +369,7 @@
   }
 
   pre code {
-<<<<<<< HEAD
-    background-color: #222;
-=======
     background-color: #222 !important;
->>>>>>> 65da4653
     color: #fff;
     width: 100%;
     font-family: 'Söhne,ui-sans-serif,system-ui,-apple-system,Segoe UI,Roboto,Ubuntu,Cantarell,Noto Sans,sans-serif,Helvetica Neue,Arial,Apple Color Emoji,Segoe UI Emoji,Segoe UI Symbol,Noto Color Emoji';

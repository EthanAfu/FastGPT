import type { NextApiRequest, NextApiResponse } from 'next';
<<<<<<< HEAD
import { Readable } from 'stream';
=======
import { createParser, ParsedEvent, ReconnectInterval } from 'eventsource-parser';
>>>>>>> 65da4653
import { connectToDatabase, ChatWindow } from '@/service/mongo';
import type { ModelType } from '@/types/model';
import { getOpenAIApi, authChat } from '@/service/utils/chat';
import { openaiProxy } from '@/service/utils/tools';
import { ChatCompletionRequestMessage, ChatCompletionRequestMessageRoleEnum } from 'openai';
import { ChatItemType } from '@/types/chat';

/* 发送提示词 */
export default async function handler(req: NextApiRequest, res: NextApiResponse) {
<<<<<<< HEAD
  res.setHeader('Connection', 'keep-alive');
  res.setHeader('Cache-Control', 'no-cache');
  res.setHeader('Content-Type', 'text/event-stream');

  const responseData: string[] = [];
  const stream = new Readable({
    read(size) {
      const data = responseData.shift() || null;
      this.push(data);
    }
  });

  res.on('close', () => {
    res.end();
    stream.destroy();
=======
  res.setHeader('Content-Type', 'text/event-stream;charset-utf-8');
  res.setHeader('Access-Control-Allow-Origin', '*');
  res.setHeader('X-Accel-Buffering', 'no');
  res.setHeader('Cache-Control', 'no-cache, no-transform');

  res.on('close', () => {
    res.end();
>>>>>>> 65da4653
  });

  const { chatId, windowId } = req.query as { chatId: string; windowId: string };

  try {
    if (!windowId || !chatId) {
      throw new Error('缺少参数');
    }

    await connectToDatabase();

    const { chat, userApiKey } = await authChat(chatId);

    const model: ModelType = chat.modelId;

    const map = {
      Human: ChatCompletionRequestMessageRoleEnum.User,
      AI: ChatCompletionRequestMessageRoleEnum.Assistant,
      SYSTEM: ChatCompletionRequestMessageRoleEnum.System
    };
    // 读取对话内容
    const prompts: ChatItemType[] = (await ChatWindow.findById(windowId)).content;

    // 长度过滤
    const maxContext = model.security.contextMaxLen;
    const filterPrompts =
      prompts.length > maxContext + 2
        ? [prompts[0], ...prompts.slice(prompts.length - maxContext)]
        : prompts.slice(0, prompts.length);

    // 格式化文本内容
    const formatPrompts: ChatCompletionRequestMessage[] = filterPrompts.map(
      (item: ChatItemType) => ({
        role: map[item.obj],
<<<<<<< HEAD
        content: item.value.replace(/(\n| )/g, '')
=======
        content: item.value.replace(/\n/g, ' ')
>>>>>>> 65da4653
      })
    );
    // 第一句话，强调代码类型
    formatPrompts.unshift({
      role: ChatCompletionRequestMessageRoleEnum.System,
<<<<<<< HEAD
      content:
        'If the content is code or code blocks, please mark the code type as accurately as possible!'
    });

=======
      content: '如果你想返回代码，请务必声明代码的类型！'
    });
>>>>>>> 65da4653
    // 获取 chatAPI
    const chatAPI = getOpenAIApi(userApiKey);
    const chatResponse = await chatAPI.createChatCompletion(
      {
        model: model.service.chatModel,
        temperature: 1,
        // max_tokens: model.security.contentMaxLen,
        messages: formatPrompts,
        stream: true
      },
      {
        responseType: 'stream',
        httpsAgent: openaiProxy?.httpsAgent
      }
    );

<<<<<<< HEAD
    // 截取字符串内容
    const reg = /{"content"(.*)"}/g;
    // @ts-ignore
    const match = chatResponse.data.match(reg);
    if (!match) return;

    let AIResponse = '';

    // 循环给 stream push 内容
    match.forEach((item: string, i: number) => {
      try {
        const json = JSON.parse(item);
        // 开头的换行忽略
        if (i === 0 && json.content?.startsWith('\n')) return;
        AIResponse += json.content;
        const content = json.content.replace(/\n/g, '<br/>'); // 无法直接传输\n
        if (content) {
          responseData.push(`event: responseData\ndata: ${content}\n\n`);
          // res.write(`event: responseData\n`)
          // res.write(`data: ${content}\n\n`)
        }
      } catch (err) {
        err;
      }
    });

    responseData.push(`event: done\ndata: \n\n`);
    // 存入库
    (async () => {
      await ChatWindow.findByIdAndUpdate(windowId, {
        $push: {
          content: {
            obj: 'AI',
            value: AIResponse
          }
        },
        updateTime: Date.now()
      });
    })();
=======
    let AIResponse = '';

    // 解析数据
    const decoder = new TextDecoder();
    new ReadableStream({
      async start(controller) {
        // callback
        async function onParse(event: ParsedEvent | ReconnectInterval) {
          if (event.type === 'event') {
            const data = event.data;
            if (data === '[DONE]') {
              controller.close();
              res.write('event: done\ndata: \n\n');
              res.end();
              // 存入库
              await ChatWindow.findByIdAndUpdate(windowId, {
                $push: {
                  content: {
                    obj: 'AI',
                    value: AIResponse
                  }
                },
                updateTime: Date.now()
              });
              return;
            }
            try {
              const json = JSON.parse(data);
              const content: string = json.choices[0].delta.content || '';
              res.write(`event: responseData\ndata: ${content.replace(/\n/g, '<br/>')}\n\n`);
              AIResponse += content;
            } catch (e) {
              // maybe parse error
              controller.error(e);
              res.end();
            }
          }
        }

        const parser = createParser(onParse);
        for await (const chunk of chatResponse.data as any) {
          parser.feed(decoder.decode(chunk));
        }
      }
    });
>>>>>>> 65da4653
  } catch (err: any) {
    let errorText = err;
    if (err.code === 'ECONNRESET') {
      errorText = '服务器代理出错';
    } else {
      switch (err?.response?.data?.error?.code) {
        case 'invalid_api_key':
          errorText = 'API-KEY不合法';
          break;
        case 'context_length_exceeded':
          errorText = '内容超长了，请重置对话';
          break;
        case 'rate_limit_reached':
          errorText = '同时访问用户过多，请稍后再试';
          break;
        case null:
          errorText = 'OpenAI 服务器访问超时';
          break;
        default:
          errorText = '服务器异常';
      }
    }
    console.error(errorText);
<<<<<<< HEAD
    responseData.push(`event: serviceError\ndata: ${errorText}\n\n`);

    // 删除最一条数据库记录, 也就是预发送的那一条
    (async () => {
      await ChatWindow.findByIdAndUpdate(windowId, {
        $pop: { content: 1 },
        updateTime: Date.now()
      });
    })();
=======
    res.write(`event: serviceError\ndata: ${errorText}\n\n`);
    res.end();
    // 删除最一条数据库记录, 也就是预发送的那一条
    await ChatWindow.findByIdAndUpdate(windowId, {
      $pop: { content: 1 },
      updateTime: Date.now()
    });
>>>>>>> 65da4653
  }

  // 开启 stream 传输
  stream.pipe(res);
}<|MERGE_RESOLUTION|>--- conflicted
+++ resolved
@@ -1,9 +1,5 @@
 import type { NextApiRequest, NextApiResponse } from 'next';
-<<<<<<< HEAD
-import { Readable } from 'stream';
-=======
 import { createParser, ParsedEvent, ReconnectInterval } from 'eventsource-parser';
->>>>>>> 65da4653
 import { connectToDatabase, ChatWindow } from '@/service/mongo';
 import type { ModelType } from '@/types/model';
 import { getOpenAIApi, authChat } from '@/service/utils/chat';
@@ -13,23 +9,6 @@
 
 /* 发送提示词 */
 export default async function handler(req: NextApiRequest, res: NextApiResponse) {
-<<<<<<< HEAD
-  res.setHeader('Connection', 'keep-alive');
-  res.setHeader('Cache-Control', 'no-cache');
-  res.setHeader('Content-Type', 'text/event-stream');
-
-  const responseData: string[] = [];
-  const stream = new Readable({
-    read(size) {
-      const data = responseData.shift() || null;
-      this.push(data);
-    }
-  });
-
-  res.on('close', () => {
-    res.end();
-    stream.destroy();
-=======
   res.setHeader('Content-Type', 'text/event-stream;charset-utf-8');
   res.setHeader('Access-Control-Allow-Origin', '*');
   res.setHeader('X-Accel-Buffering', 'no');
@@ -37,7 +16,6 @@
 
   res.on('close', () => {
     res.end();
->>>>>>> 65da4653
   });
 
   const { chatId, windowId } = req.query as { chatId: string; windowId: string };
@@ -72,25 +50,14 @@
     const formatPrompts: ChatCompletionRequestMessage[] = filterPrompts.map(
       (item: ChatItemType) => ({
         role: map[item.obj],
-<<<<<<< HEAD
-        content: item.value.replace(/(\n| )/g, '')
-=======
         content: item.value.replace(/\n/g, ' ')
->>>>>>> 65da4653
       })
     );
     // 第一句话，强调代码类型
     formatPrompts.unshift({
       role: ChatCompletionRequestMessageRoleEnum.System,
-<<<<<<< HEAD
-      content:
-        'If the content is code or code blocks, please mark the code type as accurately as possible!'
-    });
-
-=======
       content: '如果你想返回代码，请务必声明代码的类型！'
     });
->>>>>>> 65da4653
     // 获取 chatAPI
     const chatAPI = getOpenAIApi(userApiKey);
     const chatResponse = await chatAPI.createChatCompletion(
@@ -107,47 +74,6 @@
       }
     );
 
-<<<<<<< HEAD
-    // 截取字符串内容
-    const reg = /{"content"(.*)"}/g;
-    // @ts-ignore
-    const match = chatResponse.data.match(reg);
-    if (!match) return;
-
-    let AIResponse = '';
-
-    // 循环给 stream push 内容
-    match.forEach((item: string, i: number) => {
-      try {
-        const json = JSON.parse(item);
-        // 开头的换行忽略
-        if (i === 0 && json.content?.startsWith('\n')) return;
-        AIResponse += json.content;
-        const content = json.content.replace(/\n/g, '<br/>'); // 无法直接传输\n
-        if (content) {
-          responseData.push(`event: responseData\ndata: ${content}\n\n`);
-          // res.write(`event: responseData\n`)
-          // res.write(`data: ${content}\n\n`)
-        }
-      } catch (err) {
-        err;
-      }
-    });
-
-    responseData.push(`event: done\ndata: \n\n`);
-    // 存入库
-    (async () => {
-      await ChatWindow.findByIdAndUpdate(windowId, {
-        $push: {
-          content: {
-            obj: 'AI',
-            value: AIResponse
-          }
-        },
-        updateTime: Date.now()
-      });
-    })();
-=======
     let AIResponse = '';
 
     // 解析数据
@@ -193,7 +119,6 @@
         }
       }
     });
->>>>>>> 65da4653
   } catch (err: any) {
     let errorText = err;
     if (err.code === 'ECONNRESET') {
@@ -217,17 +142,6 @@
       }
     }
     console.error(errorText);
-<<<<<<< HEAD
-    responseData.push(`event: serviceError\ndata: ${errorText}\n\n`);
-
-    // 删除最一条数据库记录, 也就是预发送的那一条
-    (async () => {
-      await ChatWindow.findByIdAndUpdate(windowId, {
-        $pop: { content: 1 },
-        updateTime: Date.now()
-      });
-    })();
-=======
     res.write(`event: serviceError\ndata: ${errorText}\n\n`);
     res.end();
     // 删除最一条数据库记录, 也就是预发送的那一条
@@ -235,9 +149,5 @@
       $pop: { content: 1 },
       updateTime: Date.now()
     });
->>>>>>> 65da4653
   }
-
-  // 开启 stream 传输
-  stream.pipe(res);
 }
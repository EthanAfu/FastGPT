--- conflicted
+++ resolved
@@ -5,13 +5,8 @@
 import { getOpenAIApi, authChat } from '@/service/utils/chat';
 import { ChatItemType } from '@/types/chat';
 import { httpsAgent } from '@/service/utils/tools';
-<<<<<<< HEAD
 import { modelList } from '@/constants/model';
-import { pushBill } from '@/service/events/bill';
-=======
-import { ModelList } from '@/constants/model';
 import { pushBill } from '@/service/events/pushChatBill';
->>>>>>> d8290f08
 
 /* 发送提示词 */
 export default async function handler(req: NextApiRequest, res: NextApiResponse) {
